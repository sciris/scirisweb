"""
Server tests. Do not run with pytest since relies on browser support.
"""

import pylab as pl
import sciris as sc
import scirisweb as sw


<<<<<<< HEAD
torun = [
'blank', # An empty figure
'browser', # Simple example of three figures
'advanced', # Illustrates separate legend plotting and direct editing of the JSON
'html']

if 'doplot' not in locals(): doplot = True


if __name__ == '__main__':

    if 'blank' in torun and doplot:
        if doplot:
            sw.browser()


    if 'browser' in torun:
        figs = []
        for n in [10, 50]:
            fig = pl.figure()
            pl.plot(pl.rand(n), pl.rand(n))
            figs.append(fig)
        barfig = pl.figure()
        pl.bar(pl.arange(10), pl.rand(10))
        barjson = sw.mpld3ify(barfig)
        if doplot:
            sw.browser(figs=figs+[barjson])



    if 'advanced' in torun:

        def make_fig():
            fig = pl.figure()
            ax = fig.add_subplot(111)
            ax.plot([1,4,3,4,], label='mish')
            ax.plot([8,4,3,2], label='mashed potatoes')
            return fig,ax

        fig,ax = make_fig()
        legend = sc.separatelegend(ax, figsettings={'figsize':(4.8,4.8)})

        json1 = sw.mpld3ify(fig,    jsonify=False)
        json2 = sw.mpld3ify(legend, jsonify=False)
        json2['axes'][0]['texts'][1]['text'] = 'mashed potatoes' # Change legend text
        json2['axes'][0]['paths'] = [] # Remove the box around the legend

        if doplot:
            sw.browser([json1, json2])

    if 'html' in torun:
        handle_srv1 = sw.serve('<b>Hello, tests 8888!!</b>')
        handle_srv2 = sw.serve('<b>Hello, tests 8080!!</b>', port=8080)
=======
def test_blank():
    return sw.browser()

    
def test_browser():
    figs = []
    for n in [10, 50]:
        fig = pl.figure()
        pl.plot(pl.rand(n), pl.rand(n))
        figs.append(fig)
    barfig = pl.figure()
    pl.bar(pl.arange(10), pl.rand(10))
    barjson = sw.mpld3ify(barfig)
    return sw.browser(figs=figs+[barjson])

    
def test_advanced():
    
    def make_fig():
        fig = pl.figure()
        ax = fig.add_subplot(111)
        ax.plot([1,4,3,4,], label='mish')
        ax.plot([8,4,3,2], label='mashed potatoes')
        return fig,ax

    fig,ax = make_fig()
    legend = sc.separatelegend(ax, figsettings={'figsize':(4.8,4.8)})

    json1 = sw.mpld3ify(fig,    jsonify=False)
    json2 = sw.mpld3ify(legend, jsonify=False)
    json2['axes'][0]['texts'][1]['text'] = 'mashed potatoes' # Change legend text
    json2['axes'][0]['paths'] = [] # Remove the box around the legend

    return sw.browser([json1, json2])


if __name__ == '__main__':
    test_blank()
    test_browser()
    test_advanced()
>>>>>>> a46a0f95
<|MERGE_RESOLUTION|>--- conflicted
+++ resolved
@@ -7,61 +7,6 @@
 import scirisweb as sw
 
 
-<<<<<<< HEAD
-torun = [
-'blank', # An empty figure
-'browser', # Simple example of three figures
-'advanced', # Illustrates separate legend plotting and direct editing of the JSON
-'html']
-
-if 'doplot' not in locals(): doplot = True
-
-
-if __name__ == '__main__':
-
-    if 'blank' in torun and doplot:
-        if doplot:
-            sw.browser()
-
-
-    if 'browser' in torun:
-        figs = []
-        for n in [10, 50]:
-            fig = pl.figure()
-            pl.plot(pl.rand(n), pl.rand(n))
-            figs.append(fig)
-        barfig = pl.figure()
-        pl.bar(pl.arange(10), pl.rand(10))
-        barjson = sw.mpld3ify(barfig)
-        if doplot:
-            sw.browser(figs=figs+[barjson])
-
-
-
-    if 'advanced' in torun:
-
-        def make_fig():
-            fig = pl.figure()
-            ax = fig.add_subplot(111)
-            ax.plot([1,4,3,4,], label='mish')
-            ax.plot([8,4,3,2], label='mashed potatoes')
-            return fig,ax
-
-        fig,ax = make_fig()
-        legend = sc.separatelegend(ax, figsettings={'figsize':(4.8,4.8)})
-
-        json1 = sw.mpld3ify(fig,    jsonify=False)
-        json2 = sw.mpld3ify(legend, jsonify=False)
-        json2['axes'][0]['texts'][1]['text'] = 'mashed potatoes' # Change legend text
-        json2['axes'][0]['paths'] = [] # Remove the box around the legend
-
-        if doplot:
-            sw.browser([json1, json2])
-
-    if 'html' in torun:
-        handle_srv1 = sw.serve('<b>Hello, tests 8888!!</b>')
-        handle_srv2 = sw.serve('<b>Hello, tests 8080!!</b>', port=8080)
-=======
 def test_blank():
     return sw.browser()
 
@@ -101,5 +46,4 @@
 if __name__ == '__main__':
     test_blank()
     test_browser()
-    test_advanced()
->>>>>>> a46a0f95
+    test_advanced()
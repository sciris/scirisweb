--- conflicted
+++ resolved
@@ -515,7 +515,6 @@
                 except Exception as E:
                     return robustjsonify({'error': 'Error reading RPC result (%s)' % E})
 
-<<<<<<< HEAD
             if from_file:
                 response = send_from_directory(dir_name, file_name, as_attachment=True)
                 response.status_code = 201  # Status 201 = Created
@@ -527,18 +526,7 @@
             response.headers['filename'] = output_name
             print(response)
             return response # Return the response message.
-=======
-        # If we are doing a download, prepare the response and send it off.
-        elif found_RPC.call_type == 'bytes_download':
-            # Download a BytesIO without writing the file to disk
-            # The RPC result should be a dict with the following keys
-            # - 'bytes': a BytesIO to serve via flask.send_file
-            # - 'filename': the filename to use
-            if verbose: print('RPC(): Starting bytes download...')
-            response = send_file(result['bytes'], as_attachment=True, attachment_filename=result['filename'])
-            response.headers['filename'] = result['filename']
-            return response
->>>>>>> cf60cc01
+
 
         # Otherwise (normal and upload RPCs), 
         else: 
